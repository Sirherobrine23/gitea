// Copyright 2014 The Gogs Authors. All rights reserved.
// Use of this source code is governed by a MIT-style
// license that can be found in the LICENSE file.

package user

import (
	"fmt"
	"strings"

	"github.com/codegangsta/martini"
	"github.com/martini-contrib/render"
	"github.com/martini-contrib/sessions"

	"github.com/gogits/gogs/models"
	"github.com/gogits/gogs/modules/auth"
	"github.com/gogits/gogs/modules/base"
	"github.com/gogits/gogs/modules/log"
	"github.com/gogits/gogs/modules/middleware"
)

func Dashboard(ctx *middleware.Context) {
	ctx.Data["Title"] = "Dashboard"
	ctx.Data["PageIsUserDashboard"] = true
	repos, err := models.GetRepositories(&models.User{Id: ctx.User.Id})
	if err != nil {
		ctx.Handle(200, "user.Dashboard", err)
		return
	}
	ctx.Data["MyRepos"] = repos

	feeds, err := models.GetFeeds(ctx.User.Id, 0, false)
	if err != nil {
		ctx.Handle(200, "user.Dashboard", err)
		return
	}
	ctx.Data["Feeds"] = feeds
	ctx.Render.HTML(200, "user/dashboard", ctx.Data)
}

func Profile(ctx *middleware.Context, params martini.Params) {
	ctx.Data["Title"] = "Profile"

	// TODO: Need to check view self or others.
	user, err := models.GetUserByName(params["username"])
	if err != nil {
		ctx.Handle(200, "user.Profile", err)
		return
	}

	ctx.Data["Owner"] = user

	tab := ctx.Query("tab")
	ctx.Data["TabName"] = tab

	switch tab {
	case "activity":
		feeds, err := models.GetFeeds(user.Id, 0, true)
		if err != nil {
			ctx.Handle(200, "user.Profile", err)
			return
		}
		ctx.Data["Feeds"] = feeds
	default:
		repos, err := models.GetRepositories(user)
		if err != nil {
			ctx.Handle(200, "user.Profile", err)
			return
		}
		ctx.Data["Repos"] = repos
	}

<<<<<<< HEAD
	ctx.Data["PageIsUserProfile"] = true // For navbar arrow.

	ctx.HTML(200, "user/profile", ctx.Data)
=======
	ctx.Render.HTML(200, "user/profile", ctx.Data)
>>>>>>> 483cc313
}

func SignIn(ctx *middleware.Context, form auth.LogInForm) {
	ctx.Data["Title"] = "Log In"

	if ctx.Req.Method == "GET" {
		ctx.Render.HTML(200, "user/signin", ctx.Data)
		return
	}

	if hasErr, ok := ctx.Data["HasError"]; ok && hasErr.(bool) {
		ctx.Render.HTML(200, "user/signin", ctx.Data)
		return
	}

	user, err := models.LoginUserPlain(form.UserName, form.Password)
	if err != nil {
		if err.Error() == models.ErrUserNotExist.Error() {
			ctx.RenderWithErr("Username or password is not correct", "user/signin", &form)
			return
		}

		ctx.Handle(200, "user.SignIn", err)
		return
	}

	ctx.Session.Set("userId", user.Id)
	ctx.Session.Set("userName", user.Name)

	ctx.Render.Redirect("/")
}

func SignOut(r render.Render, session sessions.Session) {
	session.Delete("userId")
	session.Delete("userName")
	r.Redirect("/")
}

func SignUp(ctx *middleware.Context, form auth.RegisterForm) {
	ctx.Data["Title"] = "Sign Up"
	ctx.Data["PageIsSignUp"] = true

	if ctx.Req.Method == "GET" {
		ctx.Render.HTML(200, "user/signup", ctx.Data)
		return
	}

	if form.Password != form.RetypePasswd {
		ctx.Data["HasError"] = true
		ctx.Data["Err_Password"] = true
		ctx.Data["Err_RetypePasswd"] = true
		ctx.Data["ErrorMsg"] = "Password and re-type password are not same"
		auth.AssignForm(form, ctx.Data)
	}

	if ctx.HasError() {
		ctx.Render.HTML(200, "user/signup", ctx.Data)
		return
	}

	u := &models.User{
		Name:     form.UserName,
		Email:    form.Email,
		Passwd:   form.Password,
		IsActive: !base.Service.RegisterEmailConfirm,
	}

	var err error
	if u, err = models.RegisterUser(u); err != nil {
		switch err.Error() {
		case models.ErrUserAlreadyExist.Error():
			ctx.RenderWithErr("Username has been already taken", "user/signup", &form)
		case models.ErrEmailAlreadyUsed.Error():
			ctx.RenderWithErr("E-mail address has been already used", "user/signup", &form)
		default:
			ctx.Handle(200, "user.SignUp", err)
		}
		return
	}

	log.Trace("%s User created: %s", ctx.Req.RequestURI, strings.ToLower(form.UserName))

	// Send confirmation e-mail.
	if base.Service.RegisterEmailConfirm {
		auth.SendRegisterMail(u)
	}
	ctx.Render.Redirect("/user/login")
}

func Delete(ctx *middleware.Context) {
	ctx.Data["Title"] = "Delete Account"
	ctx.Data["PageIsUserSetting"] = true
	ctx.Data["IsUserPageSettingDelete"] = true

	if ctx.Req.Method == "GET" {
		ctx.Render.HTML(200, "user/delete", ctx.Data)
		return
	}

	tmpUser := models.User{Passwd: ctx.Query("password")}
	tmpUser.EncodePasswd()
	if len(tmpUser.Passwd) == 0 || tmpUser.Passwd != ctx.User.Passwd {
		ctx.Data["HasError"] = true
		ctx.Data["ErrorMsg"] = "Password is not correct. Make sure you are owner of this account."
	} else {
		if err := models.DeleteUser(ctx.User); err != nil {
			ctx.Data["HasError"] = true
			switch err {
			case models.ErrUserOwnRepos:
				ctx.Data["ErrorMsg"] = "Your account still have ownership of repository, you have to delete or transfer them first."
			default:
				ctx.Handle(200, "user.Delete", err)
				return
			}
		} else {
			ctx.Render.Redirect("/")
			return
		}
	}

	ctx.Render.HTML(200, "user/delete", ctx.Data)
}

const (
	TPL_FEED = `<i class="icon fa fa-%s"></i>
                        <div class="info"><span class="meta">%s</span><br>%s</div>`
)

func Feeds(ctx *middleware.Context, form auth.FeedsForm) {
	actions, err := models.GetFeeds(form.UserId, form.Page*20, false)
	if err != nil {
		ctx.Render.JSON(500, err)
	}

	feeds := make([]string, len(actions))
	for i := range actions {
		feeds[i] = fmt.Sprintf(TPL_FEED, base.ActionIcon(actions[i].OpType),
			base.TimeSince(actions[i].Created), base.ActionDesc(actions[i], ctx.User.AvatarLink()))
	}
	ctx.Render.JSON(200, &feeds)
}

func Issues(ctx *middleware.Context) {
	ctx.Render.HTML(200, "user/issues", ctx.Data)
}

func Pulls(ctx *middleware.Context) {
	ctx.Render.HTML(200, "user/pulls", ctx.Data)
}

func Stars(ctx *middleware.Context) {
	ctx.Render.HTML(200, "user/stars", ctx.Data)
}

func Activate(ctx *middleware.Context) {
	code := ctx.Query("code")
	if len(code) == 0 {
		ctx.Data["IsActivatePage"] = true
		// Resend confirmation e-mail.
		if base.Service.RegisterEmailConfirm {
			auth.SendRegisterMail(ctx.User)
		} else {
			ctx.Data["ServiceNotEnabled"] = true
		}
		ctx.Render.HTML(200, "user/active", ctx.Data)
		return
	}
}<|MERGE_RESOLUTION|>--- conflicted
+++ resolved
@@ -70,13 +70,7 @@
 		ctx.Data["Repos"] = repos
 	}
 
-<<<<<<< HEAD
-	ctx.Data["PageIsUserProfile"] = true // For navbar arrow.
-
-	ctx.HTML(200, "user/profile", ctx.Data)
-=======
 	ctx.Render.HTML(200, "user/profile", ctx.Data)
->>>>>>> 483cc313
 }
 
 func SignIn(ctx *middleware.Context, form auth.LogInForm) {
