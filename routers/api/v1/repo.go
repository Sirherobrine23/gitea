// Copyright 2014 The Gogs Authors. All rights reserved.
// Use of this source code is governed by a MIT-style
// license that can be found in the LICENSE file.

package v1

import (
	"fmt"
	"path"
	"strings"

	"github.com/Unknwon/com"

	api "github.com/gogits/go-gogs-client"

	"github.com/gogits/gogs/models"
	"github.com/gogits/gogs/modules/auth"
	"github.com/gogits/gogs/modules/base"
	"github.com/gogits/gogs/modules/log"
	"github.com/gogits/gogs/modules/middleware"
	"github.com/gogits/gogs/modules/setting"
)

// ToApiRepository converts repository to API format.
func ToApiRepository(owner *models.User, repo *models.Repository, permission api.Permission) *api.Repository {
	cl, err := repo.CloneLink()
	if err != nil {
		log.Error(4, "CloneLink: %v", err)
	}
	return &api.Repository{
		Id:          repo.Id,
		Owner:       *ToApiUser(owner),
		FullName:    owner.Name + "/" + repo.Name,
		Private:     repo.IsPrivate,
		Fork:        repo.IsFork,
		HtmlUrl:     setting.AppUrl + owner.Name + "/" + repo.Name,
		CloneUrl:    cl.HTTPS,
		SshUrl:      cl.SSH,
		Permissions: permission,
	}
}

func SearchRepos(ctx *middleware.Context) {
	opt := models.SearchOption{
		Keyword: path.Base(ctx.Query("q")),
		Uid:     com.StrTo(ctx.Query("uid")).MustInt64(),
		Limit:   com.StrTo(ctx.Query("limit")).MustInt(),
	}
	if opt.Limit == 0 {
		opt.Limit = 10
	}

	// Check visibility.
	if ctx.IsSigned && opt.Uid > 0 {
		if ctx.User.Id == opt.Uid {
			opt.Private = true
		} else {
			u, err := models.GetUserById(opt.Uid)
			if err != nil {
				ctx.JSON(500, map[string]interface{}{
					"ok":    false,
					"error": err.Error(),
				})
				return
			}
			if u.IsOrganization() && u.IsOwnedBy(ctx.User.Id) {
				opt.Private = true
			}
			// FIXME: how about collaborators?
		}
	}

	repos, err := models.SearchRepositoryByName(opt)
	if err != nil {
		ctx.JSON(500, map[string]interface{}{
			"ok":    false,
			"error": err.Error(),
		})
		return
	}

	results := make([]*api.Repository, len(repos))
	for i := range repos {
		if err = repos[i].GetOwner(); err != nil {
			ctx.JSON(500, map[string]interface{}{
				"ok":    false,
				"error": err.Error(),
			})
			return
		}
		results[i] = &api.Repository{
			Id:       repos[i].Id,
			FullName: path.Join(repos[i].Owner.Name, repos[i].Name),
		}
	}

	ctx.JSON(200, map[string]interface{}{
		"ok":   true,
		"data": results,
	})
}

func createRepo(ctx *middleware.Context, owner *models.User, opt api.CreateRepoOption) {
	repo, err := models.CreateRepository(owner, opt.Name, opt.Description,
		opt.Gitignore, opt.License, opt.Private, false, opt.AutoInit)
	if err != nil {
		if err == models.ErrRepoAlreadyExist ||
			err == models.ErrRepoNameIllegal {
			ctx.JSON(422, &base.ApiJsonErr{err.Error(), base.DOC_URL})
		} else {
			log.Error(4, "CreateRepository: %v", err)
			if repo != nil {
				if err = models.DeleteRepository(ctx.User.Id, repo.Id, ctx.User.Name); err != nil {
					log.Error(4, "DeleteRepository: %v", err)
				}
			}
			ctx.Error(500)
		}
		return
	}

	ctx.JSON(200, ToApiRepository(owner, repo, api.Permission{true, true, true}))
}

// POST /user/repos
// https://developer.github.com/v3/repos/#create
func CreateRepo(ctx *middleware.Context, opt api.CreateRepoOption) {
	// Shouldn't reach this condition, but just in case.
	if ctx.User.IsOrganization() {
		ctx.JSON(422, "not allowed creating repository for organization")
		return
	}
	createRepo(ctx, ctx.User, opt)
}

// POST /orgs/:org/repos
// https://developer.github.com/v3/repos/#create
func CreateOrgRepo(ctx *middleware.Context, opt api.CreateRepoOption) {
	org, err := models.GetOrgByName(ctx.Params(":org"))
	if err != nil {
		if err == models.ErrUserNotExist {
			ctx.Error(404)
		} else {
			ctx.Error(500)
		}
		return
	}

	if !org.IsOwnedBy(ctx.User.Id) {
		ctx.Error(403)
		return
	}
	createRepo(ctx, org, opt)
}

func MigrateRepo(ctx *middleware.Context, form auth.MigrateRepoForm) {
	u, err := models.GetUserByName(ctx.Query("username"))
	if err != nil {
		ctx.JSON(500, map[string]interface{}{
			"ok":    false,
			"error": err.Error(),
		})
		return
	}
	if !u.ValidtePassword(ctx.Query("password")) {
		ctx.JSON(500, map[string]interface{}{
			"ok":    false,
			"error": "username or password is not correct",
		})
		return
	}

	ctxUser := u
	// Not equal means current user is an organization.
	if form.Uid != u.Id {
		org, err := models.GetUserById(form.Uid)
		if err != nil {
			log.Error(4, "GetUserById: %v", err)
			ctx.Error(500)
			return
		}
		ctxUser = org
	}

	if ctx.HasError() {
		ctx.JSON(422, map[string]interface{}{
			"ok":    false,
			"error": ctx.GetErrMsg(),
		})
		return
	}

	if ctxUser.IsOrganization() {
		// Check ownership of organization.
		if !ctxUser.IsOwnedBy(u.Id) {
			ctx.JSON(403, map[string]interface{}{
				"ok":    false,
				"error": "given user is not owner of organization",
			})
			return
		}
	}

	authStr := strings.Replace(fmt.Sprintf("://%s:%s",
		form.AuthUserName, form.AuthPasswd), "@", "%40", -1)
	url := strings.Replace(form.HttpsUrl, "://", authStr+"@", 1)
	repo, err := models.MigrateRepository(ctxUser, form.RepoName, form.Description, form.Private,
		form.Mirror, url)
	if err == nil {
		log.Trace("Repository migrated: %s/%s", ctxUser.Name, form.RepoName)
		ctx.JSON(200, map[string]interface{}{
			"ok":   true,
			"data": "/" + ctxUser.Name + "/" + form.RepoName,
		})
		return
	}

	if repo != nil {
		if errDelete := models.DeleteRepository(ctxUser.Id, repo.Id, ctxUser.Name); errDelete != nil {
			log.Error(4, "DeleteRepository: %v", errDelete)
		}
	}

	ctx.JSON(500, map[string]interface{}{
		"ok":    false,
		"error": err.Error(),
	})
}

// GET /user/repos
// https://developer.github.com/v3/repos/#list-your-repositories
func ListMyRepos(ctx *middleware.Context) {
	ownRepos, err := models.GetRepositories(ctx.User.Id, true)
	if err != nil {
		ctx.JSON(500, &base.ApiJsonErr{"GetRepositories: " + err.Error(), base.DOC_URL})
		return
	}
	numOwnRepos := len(ownRepos)

	accessibleRepos, err := ctx.User.GetAccessibleRepositories()
	if err != nil {
		ctx.JSON(500, &base.ApiJsonErr{"GetAccessibleRepositories: " + err.Error(), base.DOC_URL})
		return
	}

	repos := make([]*api.Repository, numOwnRepos+len(accessibleRepos))
	for i := range ownRepos {
		repos[i] = ToApiRepository(ctx.User, ownRepos[i], api.Permission{true, true, true})
	}
	i := numOwnRepos

	for repo, access := range accessibleRepos {
		if err = repo.GetOwner(); err != nil {
			ctx.JSON(500, &base.ApiJsonErr{"GetOwner: " + err.Error(), base.DOC_URL})
			return
		}

<<<<<<< HEAD
		repos[i] = ToApiRepository(repo.Owner, repo, api.Permission{false, access >= models.WriteAccess, true})
=======
		repos[i] = ToApiRepository(repo.Owner, repo, api.Permission{false, access >= models.ACCESS_MODE_WRITE, true})
>>>>>>> 0d158e56

		// FIXME: cache result to reduce DB query?
		if repo.Owner.IsOrganization() && repo.Owner.IsOwnedBy(ctx.User.Id) {
			repos[i].Permissions.Admin = true
		}
		i++
	}

	ctx.JSON(200, &repos)
}<|MERGE_RESOLUTION|>--- conflicted
+++ resolved
@@ -255,11 +255,7 @@
 			return
 		}
 
-<<<<<<< HEAD
-		repos[i] = ToApiRepository(repo.Owner, repo, api.Permission{false, access >= models.WriteAccess, true})
-=======
 		repos[i] = ToApiRepository(repo.Owner, repo, api.Permission{false, access >= models.ACCESS_MODE_WRITE, true})
->>>>>>> 0d158e56
 
 		// FIXME: cache result to reduce DB query?
 		if repo.Owner.IsOrganization() && repo.Owner.IsOwnedBy(ctx.User.Id) {
